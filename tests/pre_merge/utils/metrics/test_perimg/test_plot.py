--- conflicted
+++ resolved
@@ -58,12 +58,8 @@
 
 
 def test__plot_perimg_curves(x, ys):
-<<<<<<< HEAD
-    fig, ax = plt.subplots()
-=======
     """Test _plot_perimg_curves."""
     _, ax = plt.subplots()
->>>>>>> 3d995e0c
     _plot_perimg_curves(ax, x, ys, *[{} for _ in range(ys.shape[0])])
 
 
@@ -80,15 +76,16 @@
     )
 
 
-<<<<<<< HEAD
 def test_plot_all_pimo_curves(rates, image_classes):
     fig, ax = plot_all_pimo_curves(rates[0], rates, image_classes)
+    assert fig is not None
+    assert ax is not None
     plot_all_pimo_curves(rates[0], rates, image_classes, ax=ax)
 
 
 def test__plot_perimg_metric_boxplot(aucs, image_classes, only_class):
     bp_stats = _perimg_boxplot_stats(aucs, image_classes)
-    fig, ax = plt.subplots()
+    _, ax = plt.subplots()
     _plot_perimg_metric_boxplot(ax, aucs, image_classes, bp_stats, only_class=only_class)
 
 
@@ -104,14 +101,4 @@
     fig, ax = plot_boxplot_pimo_curves(rates[0], rates, image_classes, bp_stats)
     assert fig is not None
     assert ax is not None
-    plot_boxplot_pimo_curves(rates[0], rates, image_classes, bp_stats, ax=ax)
-=======
-def test_plot_all_pimo_curves():
-    """Test plot_all_pimo_curves."""
-    rates = (torch.linspace(-10, 10, 300)[None, :] + torch.arange(1, 5)[:, None]).sigmoid().flip(1)
-    img_cls = (torch.arange(1, 5) % 2).to(torch.int32)
-    fig, ax = plot_all_pimo_curves(rates[0], rates, img_cls)
-    assert fig is not None
-    assert ax is not None
-    plot_all_pimo_curves(rates[0], rates, img_cls, ax=ax)
->>>>>>> 3d995e0c
+    plot_boxplot_pimo_curves(rates[0], rates, image_classes, bp_stats, ax=ax)